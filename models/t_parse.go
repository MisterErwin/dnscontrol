package models

import (
	"fmt"
	"net"
)

// PopulateFromString populates a RecordConfig given a type and string.  Many
// providers give all the parameters of a resource record in one big string.
// This helper function lets you not re-invent the wheel.
//
// NOTE: You almost always want to special-case TXT records. Every provider
// seems to quote them differently.
//
// Recommended calling convention:  Process the exceptions first, then use the
// function for everything else.
//	  var err error
//	  switch rType {
//    case "MX":
//        // MX priority in a separate field.
//        if err := rc.SetTargetMX(cr.Priority, target); err != nil {
//          return nil, fmt.Errorf("unparsable MX record received from cloudflare: %w", err)
//        }
//	  case "TXT":
//        // TXT records are stored verbatim; no quoting/escaping to parse.
//		  err = rc.SetTargetTXT(target)
//        // ProTip: Use rc.SetTargetTXTs(manystrings) if the API or parser returns a list of substrings.
//	  default:
//		  err = rec.PopulateFromString(rType, target, origin)
//	  }
//	  if err != nil {
//		  return nil, fmt.Errorf("unparsable record received from CHANGE_TO_PROVDER_NAME: %w", err)
//	  }
//
<<<<<<< HEAD
// Recommended calling convention:
//	var err error
//	switch rType {
//	case "TXT": // Handle any special cases here. In this example, "TXT" is special.
//		err = rec.SetTargetTXTs(decode(target))
//	default:
//		err = rec.PopulateFromString(rType, target, origin)
//	}
//	if err != nil {
//		return nil, fmt.Errorf("unparsable record received from CHANGE_TO_PROVDER_NAME: %w", err)
//	}

// call this for the remainder.
=======
>>>>>>> 44001dc9
func (rc *RecordConfig) PopulateFromString(rtype, contents, origin string) error {
	if rc.Type != "" && rc.Type != rtype {
		panic(fmt.Errorf("assertion failed: rtype already set (%s) (%s)", rtype, rc.Type))
	}
	switch rc.Type = rtype; rtype { // #rtype_variations
	case "A":
		ip := net.ParseIP(contents)
		if ip == nil || ip.To4() == nil {
			return fmt.Errorf("invalid IP in A record: %s", contents)
		}
		return rc.SetTargetIP(ip) // Reformat to canonical form.
	case "AAAA":
		ip := net.ParseIP(contents)
		if ip == nil || ip.To16() == nil {
			return fmt.Errorf("invalid IP in AAAA record: %s", contents)
		}
		return rc.SetTargetIP(ip) // Reformat to canonical form.
	case "AKAMAICDN", "ALIAS", "ANAME", "CNAME", "NS", "PTR":
		return rc.SetTarget(contents)
	case "CAA":
		return rc.SetTargetCAAString(contents)
	case "DS":
		return rc.SetTargetDSString(contents)
	case "MX":
		return rc.SetTargetMXString(contents)
	case "NAPTR":
		return rc.SetTargetNAPTRString(contents)
	case "SOA":
		return rc.SetTargetSOAString(contents)
	case "SPF", "TXT":
		return rc.SetTargetTXT(contents)
	case "SRV":
		return rc.SetTargetSRVString(contents)
	case "SSHFP":
		return rc.SetTargetSSHFPString(contents)
	case "TLSA":
		return rc.SetTargetTLSAString(contents)
	default:
		return fmt.Errorf("unknown rtype (%s) when parsing (%s) domain=(%s)",
			rtype, contents, origin)
	}
}

// PopulateFromStringOld is like PopulateFromString but parses TXT
// records using SetTargetTXTQuotedFields().
//
// Deprecated: Use PopulateFromString() instead, potentially after
// special-casing TXT records.
func (rc *RecordConfig) PopulateFromStringOld(rtype, contents, origin string) error {
	if rtype == "TXT" {
		return rc.SetTargetTXTQuotedFields(contents)
	}
	return rc.PopulateFromString(rtype, contents, origin)
}<|MERGE_RESOLUTION|>--- conflicted
+++ resolved
@@ -31,23 +31,6 @@
 //	  if err != nil {
 //		  return nil, fmt.Errorf("unparsable record received from CHANGE_TO_PROVDER_NAME: %w", err)
 //	  }
-//
-<<<<<<< HEAD
-// Recommended calling convention:
-//	var err error
-//	switch rType {
-//	case "TXT": // Handle any special cases here. In this example, "TXT" is special.
-//		err = rec.SetTargetTXTs(decode(target))
-//	default:
-//		err = rec.PopulateFromString(rType, target, origin)
-//	}
-//	if err != nil {
-//		return nil, fmt.Errorf("unparsable record received from CHANGE_TO_PROVDER_NAME: %w", err)
-//	}
-
-// call this for the remainder.
-=======
->>>>>>> 44001dc9
 func (rc *RecordConfig) PopulateFromString(rtype, contents, origin string) error {
 	if rc.Type != "" && rc.Type != rtype {
 		panic(fmt.Errorf("assertion failed: rtype already set (%s) (%s)", rtype, rc.Type))
